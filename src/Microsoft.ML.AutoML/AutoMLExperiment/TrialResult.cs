--- conflicted
+++ resolved
@@ -20,18 +20,15 @@
 
         public double DurationInMilliseconds { get; set; }
     }
-<<<<<<< HEAD
-=======
 
     /// <summary>
-    /// TrialResult with Metrics
+    /// TrialResult with Binary Classification Metrics
     /// </summary>
-    internal class TrialResult<TMetric> : TrialResult
-        where TMetric : class
+    internal class BinaryClassificationTrialResult : TrialResult
     {
-        public TMetric Metrics { get; set; }
+        public BinaryClassificationMetrics BinaryClassificationMetrics { get; set; }
 
-        public IEnumerable<CrossValidationResult<TMetric>> CrossValidationMetrics { get; set; }
+        public IEnumerable<CrossValidationResult<BinaryClassificationMetrics>> CrossValidationMetrics { get; set; }
 
         public Exception Exception { get; set; }
 
@@ -39,5 +36,4 @@
 
         public bool IsCrossValidation { get => CrossValidationMetrics == null; }
     }
->>>>>>> d75dd60b
 }