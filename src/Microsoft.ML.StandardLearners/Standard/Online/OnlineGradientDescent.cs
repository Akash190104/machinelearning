--- conflicted
+++ resolved
@@ -48,79 +48,17 @@
             {
                 LearningRate = OgdDefaultArgs.LearningRate;
                 DecreaseLearningRate = OgdDefaultArgs.DecreaseLearningRate;
-<<<<<<< HEAD
             }
 
-            internal class OgdDefaultArgs : AveragedDefaultArgs
-            {
-                internal new const float LearningRate = 0.1f;
-                internal new const bool DecreaseLearningRate = true;
-=======
->>>>>>> a26eca7e
-            }
-
-<<<<<<< HEAD
-        /// <summary>
-        /// Trains a new <see cref="RegressionPredictionTransformer{LinearRegressionPredictor}"/>.
-        /// </summary>
-        /// <param name="env">The pricate instance of <see cref="IHostEnvironment"/>.</param>
-        /// <param name="labelColumn">Name of the label column.</param>
-        /// <param name="featureColumn">Name of the feature column.</param>
-        /// <param name="learningRate">The learning Rate.</param>
-        /// <param name="decreaseLearningRate">Decrease learning rate as iterations progress.</param>
-        /// <param name="l2RegularizerWeight">L2 Regularization Weight.</param>
-        /// <param name="numIterations">Number of training iterations through the data.</param>
-        /// <param name="weightsColumn">The name of the weights column.</param>
-        /// <param name="lossFunction">The custom loss functions. Defaults to <see cref="SquaredLoss"/> if not provided.</param>
-        public OnlineGradientDescentTrainer(IHostEnvironment env,
-            string labelColumn,
-            string featureColumn,
-            float learningRate = Arguments.OgdDefaultArgs.LearningRate,
-            bool decreaseLearningRate = Arguments.OgdDefaultArgs.DecreaseLearningRate,
-            float l2RegularizerWeight = Arguments.OgdDefaultArgs.L2RegularizerWeight,
-            int numIterations = Arguments.OgdDefaultArgs.NumIterations,
-            string weightsColumn = null,
-            IRegressionLoss lossFunction = null)
-            : base(new Arguments
-            {
-                LearningRate = learningRate,
-                DecreaseLearningRate = decreaseLearningRate,
-                L2RegularizerWeight = l2RegularizerWeight,
-                NumIterations = numIterations,
-                LabelColumn = labelColumn,
-                FeatureColumn = featureColumn,
-                InitialWeights = weightsColumn
-
-            }, env, UserNameValue, TrainerUtils.MakeR4ScalarLabel(labelColumn))
-        {
-            LossFunction = lossFunction ?? new SquaredLoss();
-        }
-
-        internal OnlineGradientDescentTrainer(IHostEnvironment env, Arguments args)
-        : base(args, env, UserNameValue, TrainerUtils.MakeR4ScalarLabel(args.LabelColumn))
-        {
-            LossFunction = args.LossFunction.CreateComponent(env);
-        }
-
-        public override PredictionKind PredictionKind => PredictionKind.Regression;
-
-        protected override SchemaShape.Column[] GetOutputColumnsCore(SchemaShape inputSchema)
-        {
-            return new[]
-=======
             internal override IComponentFactory<IScalarOutputLoss> LossFunctionFactory => LossFunction;
 
             internal class OgdDefaultArgs : AveragedDefaultArgs
->>>>>>> a26eca7e
             {
                 internal new const float LearningRate = 0.1f;
                 internal new const bool DecreaseLearningRate = true;
             }
         }
 
-<<<<<<< HEAD
-        protected override void CheckLabel(RoleMappedData data)
-=======
         private sealed class TrainState : AveragedTrainStateBase
         {
             public TrainState(IChannel ch, int numFeatures, LinearPredictor predictor, OnlineGradientDescentTrainer parent)
@@ -183,19 +121,12 @@
                 InitialWeights = weightsColumn,
                 LossFunction = new TrivialFactory(lossFunction ?? new SquaredLoss())
             }))
->>>>>>> a26eca7e
         {
         }
 
         private sealed class TrivialFactory : ISupportRegressionLossFactory
         {
-<<<<<<< HEAD
-            Contracts.Assert(WeightsScale == 1);
-            VBuffer<float> weights = default(VBuffer<float>);
-            float bias;
-=======
             private IRegressionLoss _loss;
->>>>>>> a26eca7e
 
             public TrivialFactory(IRegressionLoss loss)
             {
@@ -217,13 +148,6 @@
         {
             return new[]
             {
-<<<<<<< HEAD
-                TotalWeights.CopyTo(ref weights);
-                VectorUtils.ScaleBy(ref weights, 1 / (float)NumWeightUpdates);
-                bias = TotalBias / (float)NumWeightUpdates;
-            }
-            return new LinearRegressionPredictor(Host, ref weights, bias);
-=======
                 new SchemaShape.Column(DefaultColumnNames.Score, SchemaShape.Column.VectorKind.Scalar, NumberType.R4, false, new SchemaShape(MetadataUtils.GetTrainerOutputMetadata()))
             };
         }
@@ -236,7 +160,6 @@
         private protected override TrainStateBase MakeState(IChannel ch, int numFeatures, LinearPredictor predictor)
         {
             return new TrainState(ch, numFeatures, predictor, this);
->>>>>>> a26eca7e
         }
 
         [TlcModule.EntryPoint(Name = "Trainers.OnlineGradientDescentRegressor",
