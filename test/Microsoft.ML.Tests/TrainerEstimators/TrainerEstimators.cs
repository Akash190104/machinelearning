﻿// Licensed to the .NET Foundation under one or more agreements.
// The .NET Foundation licenses this file to you under the MIT license.
// See the LICENSE file in the project root for more information.

using Microsoft.ML.Core.Data;
using Microsoft.ML.Runtime.Data;
<<<<<<< HEAD
using Microsoft.ML.Runtime.KMeans;
using Microsoft.ML.Runtime.Learners;
using Microsoft.ML.Runtime.PCA;
=======
>>>>>>> a26eca7e
using Microsoft.ML.Runtime.RunTests;
using Microsoft.ML.Trainers;
using Microsoft.ML.Trainers.KMeans;
using Microsoft.ML.Trainers.PCA;
using Microsoft.ML.Transforms.Categorical;
using Microsoft.ML.Transforms.Text;
using Xunit;
using Xunit.Abstractions;

namespace Microsoft.ML.Tests.TrainerEstimators
{
    public partial class TrainerEstimators : TestDataPipeBase
    {
        public TrainerEstimators(ITestOutputHelper helper) : base(helper)
        {
        }

        /// <summary>
        /// FastTreeBinaryClassification TrainerEstimator test 
        /// </summary>
        [Fact]
        public void PCATrainerEstimator()
        {
            string featureColumn = "NumericFeatures";

            var reader = new TextLoader(Env, new TextLoader.Arguments()
            {
                HasHeader = true,
                Separator = "\t",
                Column = new[]
                {
                    new TextLoader.Column(featureColumn, DataKind.R4, new [] { new TextLoader.Range(1, 784) })
                }
            });
            var data = reader.Read(GetDataPath(TestDatasets.mnistOneClass.trainFilename));


            // Pipeline.
            var pipeline = new RandomizedPcaTrainer(Env, featureColumn, rank:10);

            TestEstimatorCore(pipeline, data);
            Done();
        }

        /// <summary>
        /// KMeans TrainerEstimator test 
        /// </summary>
        [Fact]
        public void KMeansEstimator()
        {
            string featureColumn = "NumericFeatures";
            string weights = "Weights";

            var reader = new TextLoader(Env, new TextLoader.Arguments
            {
                HasHeader = true,
                Separator = "\t",
                Column = new[]
                {
                    new TextLoader.Column(featureColumn, DataKind.R4, new [] { new TextLoader.Range(1, 784) }),
                    new TextLoader.Column(weights, DataKind.R4, 0)
                }
            });
<<<<<<< HEAD
            var data = reader.Read(new MultiFileSource(GetDataPath(TestDatasets.mnistTiny28.trainFilename)));
=======
            var data = reader.Read(GetDataPath(TestDatasets.mnistTiny28.trainFilename));
>>>>>>> a26eca7e


            // Pipeline.
            var pipeline = new KMeansPlusPlusTrainer(Env, featureColumn, weightColumn: weights,
                            advancedSettings: s => { s.InitAlgorithm = KMeansPlusPlusTrainer.InitAlgorithm.KMeansParallel; });

            TestEstimatorCore(pipeline, data);

            Done();
        }

<<<<<<< HEAD
=======
        /// <summary>
        /// HogwildSGD TrainerEstimator test 
        /// </summary>
        [Fact]
        public void TestEstimatorHogwildSGD()
        {
            (IEstimator<ITransformer> pipe, IDataView dataView) = GetBinaryClassificationPipeline();
            pipe = pipe.Append(new StochasticGradientDescentClassificationTrainer(Env, "Features", "Label"));
            TestEstimatorCore(pipe, dataView);
            Done();
        }

        /// <summary>
        /// MultiClassNaiveBayes TrainerEstimator test 
        /// </summary>
        [Fact]
        public void TestEstimatorMultiClassNaiveBayesTrainer()
        {
            (IEstimator<ITransformer> pipe, IDataView dataView) = GetMultiClassPipeline();
            pipe = pipe.Append(new MultiClassNaiveBayesTrainer(Env, "Features", "Label"));
            TestEstimatorCore(pipe, dataView);
            Done();
        }

>>>>>>> a26eca7e
        private (IEstimator<ITransformer>, IDataView) GetBinaryClassificationPipeline()
        {
            var data = new TextLoader(Env,
                    new TextLoader.Arguments()
                    {
                        Separator = "\t",
                        HasHeader = true,
                        Column = new[]
                        {
                            new TextLoader.Column("Label", DataKind.BL, 0),
                            new TextLoader.Column("SentimentText", DataKind.Text, 1)
                        }
                    }).Read(GetDataPath(TestDatasets.Sentiment.trainFilename));

            // Pipeline.
            var pipeline = new TextFeaturizingEstimator (Env, "SentimentText", "Features");

            return (pipeline, data);
        }


        private (IEstimator<ITransformer>, IDataView) GetRankingPipeline()
        {
            var data = new TextLoader(Env, new TextLoader.Arguments
            {
                HasHeader = true,
                Separator = "\t",
                Column = new[]
                     {
                        new TextLoader.Column("Label", DataKind.R4, 0),
                        new TextLoader.Column("Workclass", DataKind.Text, 1),
                        new TextLoader.Column("NumericFeatures", DataKind.R4, new [] { new TextLoader.Range(9, 14) })
                    }
            }).Read(GetDataPath(TestDatasets.adultRanking.trainFilename));

            // Pipeline.
            var pipeline = new ValueToKeyMappingEstimator(Env, new[]{
                                    new TermTransform.ColumnInfo("Workclass", "Group"),
                                    new TermTransform.ColumnInfo("Label", "Label0") });

            return (pipeline, data);
        }

        private IDataView GetRegressionPipeline()
        {
            return new TextLoader(Env,
                    new TextLoader.Arguments()
                    {
                        Separator = ";",
                        HasHeader = true,
                        Column = new[]
                        {
                            new TextLoader.Column("Label", DataKind.R4, 11),
                            new TextLoader.Column("Features", DataKind.R4, new [] { new TextLoader.Range(0, 10) } )
                        }
                    }).Read(GetDataPath(TestDatasets.generatedRegressionDatasetmacro.trainFilename));
        }

        private TextLoader.Arguments GetIrisLoaderArgs()
        {
            return new TextLoader.Arguments()
            {
                Separator = "comma",
                HasHeader = true,
                Column = new[]
                        {
                            new TextLoader.Column("Features", DataKind.R4, new [] { new TextLoader.Range(0, 3) }),
                            new TextLoader.Column("Label", DataKind.Text, 4)
                        }
            };
        }

        private (IEstimator<ITransformer>, IDataView) GetMultiClassPipeline()
        {

            var data = new TextLoader(Env, new TextLoader.Arguments()
            {
                Separator = "comma",
                HasHeader = true,
                Column = new[]
                        {
                            new TextLoader.Column("Features", DataKind.R4, new [] { new TextLoader.Range(0, 3) }),
                            new TextLoader.Column("Label", DataKind.Text, 4)
                        }
                })
                .Read(GetDataPath(IrisDataPath));

            var pipeline = new ValueToKeyMappingEstimator(Env, "Label");

            return (pipeline, data);
        }
    }
}<|MERGE_RESOLUTION|>--- conflicted
+++ resolved
@@ -4,12 +4,6 @@
 
 using Microsoft.ML.Core.Data;
 using Microsoft.ML.Runtime.Data;
-<<<<<<< HEAD
-using Microsoft.ML.Runtime.KMeans;
-using Microsoft.ML.Runtime.Learners;
-using Microsoft.ML.Runtime.PCA;
-=======
->>>>>>> a26eca7e
 using Microsoft.ML.Runtime.RunTests;
 using Microsoft.ML.Trainers;
 using Microsoft.ML.Trainers.KMeans;
@@ -73,11 +67,7 @@
                     new TextLoader.Column(weights, DataKind.R4, 0)
                 }
             });
-<<<<<<< HEAD
-            var data = reader.Read(new MultiFileSource(GetDataPath(TestDatasets.mnistTiny28.trainFilename)));
-=======
             var data = reader.Read(GetDataPath(TestDatasets.mnistTiny28.trainFilename));
->>>>>>> a26eca7e
 
 
             // Pipeline.
@@ -89,8 +79,6 @@
             Done();
         }
 
-<<<<<<< HEAD
-=======
         /// <summary>
         /// HogwildSGD TrainerEstimator test 
         /// </summary>
@@ -115,7 +103,6 @@
             Done();
         }
 
->>>>>>> a26eca7e
         private (IEstimator<ITransformer>, IDataView) GetBinaryClassificationPipeline()
         {
             var data = new TextLoader(Env,
