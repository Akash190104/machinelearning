// Licensed to the .NET Foundation under one or more agreements.
// The .NET Foundation licenses this file to you under the MIT license.
// See the LICENSE file in the project root for more information.

using Microsoft.ML.Data;
using Microsoft.ML.Models;
using Microsoft.ML.Runtime;
using Microsoft.ML.Runtime.Api;
using Microsoft.ML.Runtime.Data;
using Microsoft.ML.Trainers;
using Microsoft.ML.Transforms;
using System.Collections.Generic;
using System.Linq;
using Xunit;

namespace Microsoft.ML.Scenarios
{
    public partial class ScenariosTests
    {
        public const string SentimentDataPath = "wikipedia-detox-250-line-data.tsv";
        public const string SentimentTestPath = "wikipedia-detox-250-line-test.tsv";

        [Fact]
        public void TrainAndPredictSentimentModelTest()
        {
            var pipeline = PreparePipeline();
            var model = pipeline.Train<SentimentData, SentimentPrediction>();
            var testData = PrepareTextLoaderTestData();
            var evaluator = new BinaryClassificationEvaluator();
            var metrics = evaluator.Evaluate(model, testData);
            ValidateExamples(model);
            ValidateBinaryMetrics(metrics);
        }

        [Fact]
<<<<<<< HEAD
=======
        public void TrainAndPredictSymSGDSentimentModelTest()
        {
            var pipeline = PreparePipelineSymSGD();
            var model = pipeline.Train<SentimentData, SentimentPrediction>();
            var testData = PrepareTextLoaderTestData();
            var evaluator = new BinaryClassificationEvaluator();
            var metrics = evaluator.Evaluate(model, testData);
            ValidateExamplesSymSGD(model);
            ValidateBinaryMetricsSymSGD(metrics);
        }

        [Fact]
>>>>>>> ae13dbb1
        public void TrainAndPredictLightGBMSentimentModelTest()
        {
            var pipeline = PreparePipelineLightGBM();
            var model = pipeline.Train<SentimentData, SentimentPrediction>();
            var testData = PrepareTextLoaderTestData();
            var evaluator = new BinaryClassificationEvaluator();
            var metrics = evaluator.Evaluate(model, testData);
            ValidateExamplesLightGBM(model);
            ValidateBinaryMetricsLightGBM(metrics);
        }

        [Fact]
        public void TrainTestPredictSentimentModelTest()
        {
            var pipeline = PreparePipeline();
            var testData = PrepareTextLoaderTestData();
            var tt = new TrainTestEvaluator().TrainTestEvaluate<SentimentData, SentimentPrediction>(pipeline, testData);

            Assert.Null(tt.ClassificationMetrics);
            Assert.Null(tt.RegressionMetrics);
            Assert.NotNull(tt.BinaryClassificationMetrics);
            Assert.NotNull(tt.PredictorModels);
            ValidateExamples(tt.PredictorModels);
            ValidateBinaryMetrics(tt.BinaryClassificationMetrics);
        }

        [Fact]
        public void CrossValidateSentimentModelTest()
        {
            var pipeline = PreparePipeline();

            var cv = new CrossValidator().CrossValidate<SentimentData, SentimentPrediction>(pipeline);

            //First two items are average and std. deviation of metrics from the folds.
            Assert.Equal(2, cv.PredictorModels.Count());
            Assert.Null(cv.ClassificationMetrics);
            Assert.Null(cv.RegressionMetrics);
            Assert.NotNull(cv.BinaryClassificationMetrics);
            Assert.Equal(4, cv.BinaryClassificationMetrics.Count());

            //Avergae of all folds.
            var metrics = cv.BinaryClassificationMetrics[0];
            Assert.Equal(0.603235747303544, metrics.Accuracy, 4);
            Assert.Equal(0.58811318075483943, metrics.Auc, 4);
            Assert.Equal(0.70302385499183984, metrics.Auprc, 4);
            Assert.Equal(0, metrics.Entropy, 3);
            Assert.Equal(0.71751777634130576, metrics.F1Score, 4);
            Assert.Equal(0.95263103280238037, metrics.LogLoss, 4);
            Assert.Equal(-0.39971801589876232, metrics.LogLossReduction, 4);
            Assert.Equal(0.43965517241379309, metrics.NegativePrecision, 4);
            Assert.Equal(0.26627358490566039, metrics.NegativeRecall, 4);
            Assert.Equal(0.64937737441958632, metrics.PositivePrecision, 4);
            Assert.Equal(0.8027426160337553, metrics.PositiveRecall);
            Assert.Null(metrics.ConfusionMatrix);

            //Std. Deviation.
            metrics = cv.BinaryClassificationMetrics[1];
            Assert.Equal(0.057781201848998764, metrics.Accuracy, 4);
            Assert.Equal(0.04249579360413544, metrics.Auc, 4);
            Assert.Equal(0.086083866074815427, metrics.Auprc, 4);
            Assert.Equal(0, metrics.Entropy, 3);
            Assert.Equal(0.04718810601163604, metrics.F1Score, 4);
            Assert.Equal(0.063839715206238851, metrics.LogLoss, 4);
            Assert.Equal(4.1937544629633878, metrics.LogLossReduction, 4);
            Assert.Equal(0.060344827586206781, metrics.NegativePrecision, 4);
            Assert.Equal(0.058726415094339748, metrics.NegativeRecall, 4);
            Assert.Equal(0.057144364710848418, metrics.PositivePrecision, 4);
            Assert.Equal(0.030590717299577637, metrics.PositiveRecall);
            Assert.Null(metrics.ConfusionMatrix);

            //Fold 1.
            metrics = cv.BinaryClassificationMetrics[2];
            Assert.Equal(0.54545454545454541, metrics.Accuracy, 4);
            Assert.Equal(0.54561738715070451, metrics.Auc, 4);
            Assert.Equal(0.61693998891702417, metrics.Auprc, 4);
            Assert.Equal(0, metrics.Entropy, 3);
            Assert.Equal(0.67032967032967028, metrics.F1Score, 4);
            Assert.Equal(1.0164707480086188, metrics.LogLoss, 4);
            Assert.Equal(-4.59347247886215, metrics.LogLossReduction, 4);
            Assert.Equal(0.37931034482758619, metrics.NegativePrecision, 4);
            Assert.Equal(0.20754716981132076, metrics.NegativeRecall, 4);
            Assert.Equal(0.59223300970873782, metrics.PositivePrecision, 4);
            Assert.Equal(0.77215189873417722, metrics.PositiveRecall);

            var matrix = metrics.ConfusionMatrix;
            Assert.Equal(2, matrix.Order);
            Assert.Equal(2, matrix.ClassNames.Count);
            Assert.Equal("positive", matrix.ClassNames[0]);
            Assert.Equal("negative", matrix.ClassNames[1]);

            Assert.Equal(61, matrix[0, 0]);
            Assert.Equal(61, matrix["positive", "positive"]);
            Assert.Equal(18, matrix[0, 1]);
            Assert.Equal(18, matrix["positive", "negative"]);

            Assert.Equal(42, matrix[1, 0]);
            Assert.Equal(42, matrix["negative", "positive"]);
            Assert.Equal(11, matrix[1, 1]);
            Assert.Equal(11, matrix["negative", "negative"]);

            //Fold 2.
            metrics = cv.BinaryClassificationMetrics[3];
            Assert.Equal(0.66101694915254239, metrics.Accuracy, 4);
            Assert.Equal(0.63060897435897434, metrics.Auc, 4);
            Assert.Equal(0.7891077210666555, metrics.Auprc, 4);
            Assert.Equal(0, metrics.Entropy, 3);
            Assert.Equal(0.76470588235294124, metrics.F1Score, 4);
            Assert.Equal(0.88879131759614194, metrics.LogLoss, 4);
            Assert.Equal(3.7940364470646255, metrics.LogLossReduction, 4);
            Assert.Equal(0.5, metrics.NegativePrecision, 3);
            Assert.Equal(0.325, metrics.NegativeRecall, 3);
            Assert.Equal(0.70652173913043481, metrics.PositivePrecision, 4);
            Assert.Equal(0.83333333333333337, metrics.PositiveRecall);

            matrix = metrics.ConfusionMatrix;
            Assert.Equal(2, matrix.Order);
            Assert.Equal(2, matrix.ClassNames.Count);
            Assert.Equal("positive", matrix.ClassNames[0]);
            Assert.Equal("negative", matrix.ClassNames[1]);

            Assert.Equal(65, matrix[0, 0]);
            Assert.Equal(65, matrix["positive", "positive"]);
            Assert.Equal(13, matrix[0, 1]);
            Assert.Equal(13, matrix["positive", "negative"]);

            Assert.Equal(27, matrix[1, 0]);
            Assert.Equal(27, matrix["negative", "positive"]);
            Assert.Equal(13, matrix[1, 1]);
            Assert.Equal(13, matrix["negative", "negative"]);

            var sentiments = GetTestData();
            var predictions = cv.PredictorModels[0].Predict(sentiments);
            Assert.Equal(2, predictions.Count());
            Assert.True(predictions.ElementAt(0).Sentiment.IsTrue);
            Assert.True(predictions.ElementAt(1).Sentiment.IsTrue);

            predictions = cv.PredictorModels[1].Predict(sentiments);
            Assert.Equal(2, predictions.Count());
            Assert.True(predictions.ElementAt(0).Sentiment.IsTrue);
            Assert.True(predictions.ElementAt(1).Sentiment.IsTrue);
        }

<<<<<<< HEAD
        private void ValidateBinaryMetricsLightGBM(BinaryClassificationMetrics metrics)
        {

            Assert.Equal(.6111, metrics.Accuracy, 4);
            Assert.Equal(.8, metrics.Auc, 1);
            Assert.Equal(.85, metrics.Auprc, 2);
            Assert.Equal(1, metrics.Entropy, 3);
            Assert.Equal(.72, metrics.F1Score, 4);
            Assert.Equal(.952, metrics.LogLoss, 3);
            Assert.Equal(4.777, metrics.LogLossReduction, 3);
            Assert.Equal(1, metrics.NegativePrecision, 3);
            Assert.Equal(.222, metrics.NegativeRecall, 3);
            Assert.Equal(.562, metrics.PositivePrecision, 3);
=======
        private void ValidateBinaryMetricsSymSGD(BinaryClassificationMetrics metrics)
        {

            Assert.Equal(.8889, metrics.Accuracy, 4);
            Assert.Equal(1, metrics.Auc, 1);
            Assert.Equal(0.96, metrics.Auprc, 2);
            Assert.Equal(1, metrics.Entropy, 3);
            Assert.Equal(.9, metrics.F1Score, 4);
            Assert.Equal(.97, metrics.LogLoss, 3);
            Assert.Equal(3.030, metrics.LogLossReduction, 3);
            Assert.Equal(1, metrics.NegativePrecision, 3);
            Assert.Equal(.778, metrics.NegativeRecall, 3);
            Assert.Equal(.818, metrics.PositivePrecision, 3);
>>>>>>> ae13dbb1
            Assert.Equal(1, metrics.PositiveRecall);

            var matrix = metrics.ConfusionMatrix;
            Assert.Equal(2, matrix.Order);
            Assert.Equal(2, matrix.ClassNames.Count);
            Assert.Equal("positive", matrix.ClassNames[0]);
            Assert.Equal("negative", matrix.ClassNames[1]);

            Assert.Equal(9, matrix[0, 0]);
            Assert.Equal(9, matrix["positive", "positive"]);
            Assert.Equal(0, matrix[0, 1]);
            Assert.Equal(0, matrix["positive", "negative"]);

<<<<<<< HEAD
            Assert.Equal(7, matrix[1, 0]);
            Assert.Equal(7, matrix["negative", "positive"]);
            Assert.Equal(2, matrix[1, 1]);
            Assert.Equal(2, matrix["negative", "negative"]);

        }

        private void ValidateBinaryMetrics(BinaryClassificationMetrics metrics)
        {

            Assert.Equal(.5556, metrics.Accuracy, 4);
=======
            Assert.Equal(2, matrix[1, 0]);
            Assert.Equal(2, matrix["negative", "positive"]);
            Assert.Equal(7, matrix[1, 1]);
            Assert.Equal(7, matrix["negative", "negative"]);

        }

        private void ValidateBinaryMetricsLightGBM(BinaryClassificationMetrics metrics)
        {

            Assert.Equal(.6111, metrics.Accuracy, 4);
>>>>>>> ae13dbb1
            Assert.Equal(.8, metrics.Auc, 1);
            Assert.Equal(0.88, metrics.Auprc, 2);
            Assert.Equal(1, metrics.Entropy, 3);
            Assert.Equal(.72, metrics.F1Score, 4);
            Assert.Equal(0.96456100297125325, metrics.LogLoss, 4);
            Assert.Equal(3.5438997028746755, metrics.LogLossReduction, 4);
            Assert.Equal(1, metrics.NegativePrecision, 3);
            Assert.Equal(.222, metrics.NegativeRecall, 3);
            Assert.Equal(.562, metrics.PositivePrecision, 3);
            Assert.Equal(1, metrics.PositiveRecall);

            var matrix = metrics.ConfusionMatrix;
            Assert.Equal(2, matrix.Order);
            Assert.Equal(2, matrix.ClassNames.Count);
            Assert.Equal("positive", matrix.ClassNames[0]);
            Assert.Equal("negative", matrix.ClassNames[1]);

            Assert.Equal(9, matrix[0, 0]);
            Assert.Equal(9, matrix["positive", "positive"]);
            Assert.Equal(0, matrix[0, 1]);
            Assert.Equal(0, matrix["positive", "negative"]);

            Assert.Equal(7, matrix[1, 0]);
            Assert.Equal(7, matrix["negative", "positive"]);
            Assert.Equal(2, matrix[1, 1]);
            Assert.Equal(2, matrix["negative", "negative"]);

        }

        private void ValidateBinaryMetrics(BinaryClassificationMetrics metrics)
        {

            Assert.Equal(0.6111, metrics.Accuracy, 4);
            Assert.Equal(0.6667, metrics.Auc, 4);
            Assert.Equal(0.8621, metrics.Auprc, 4);
            Assert.Equal(1, metrics.Entropy, 3);
            Assert.Equal(0.72, metrics.F1Score, 2);
            Assert.Equal(0.9689, metrics.LogLoss, 4);
            Assert.Equal(3.1122, metrics.LogLossReduction, 4);
            Assert.Equal(1, metrics.NegativePrecision, 1);
            Assert.Equal(0.2222, metrics.NegativeRecall, 4);
            Assert.Equal(0.5625, metrics.PositivePrecision, 4);
            Assert.Equal(1, metrics.PositiveRecall);

            var matrix = metrics.ConfusionMatrix;
            Assert.Equal(2, matrix.Order);
            Assert.Equal(2, matrix.ClassNames.Count);
            Assert.Equal("positive", matrix.ClassNames[0]);
            Assert.Equal("negative", matrix.ClassNames[1]);

            Assert.Equal(9, matrix[0, 0]);
            Assert.Equal(9, matrix["positive", "positive"]);
            Assert.Equal(0, matrix[0, 1]);
            Assert.Equal(0, matrix["positive", "negative"]);

            Assert.Equal(7, matrix[1, 0]);
            Assert.Equal(7, matrix["negative", "positive"]);
            Assert.Equal(2, matrix[1, 1]);
            Assert.Equal(2, matrix["negative", "negative"]);
        }

        private LearningPipeline PreparePipeline()
        {
            var dataPath = GetDataPath(SentimentDataPath);
            var pipeline = new LearningPipeline();

            pipeline.Add(new Data.TextLoader(dataPath)
            {
                Arguments = new TextLoaderArguments
                {
                    Separator = new[] { '\t' },
                    HasHeader = true,
                    Column = new[]
                    {
                        new TextLoaderColumn()
                        {
                            Name = "Label",
                            Source = new [] { new TextLoaderRange(0) },
                            Type = Data.DataKind.Num
                        },

                        new TextLoaderColumn()
                        {
                            Name = "SentimentText",
                            Source = new [] { new TextLoaderRange(1) },
                            Type = Data.DataKind.Text
                        }
                    }
                }
            });

            pipeline.Add(new TextFeaturizer("Features", "SentimentText")
            {
                KeepDiacritics = false,
                KeepPunctuations = false,
                TextCase = TextNormalizerTransformCaseNormalizationMode.Lower,
                OutputTokens = true,
                StopWordsRemover = new PredefinedStopWordsRemover(),
                VectorNormalizer = TextTransformTextNormKind.L2,
                CharFeatureExtractor = new NGramNgramExtractor() { NgramLength = 3, AllLengths = false },
                WordFeatureExtractor = new NGramNgramExtractor() { NgramLength = 2, AllLengths = true }
            });


            pipeline.Add(new FastTreeBinaryClassifier() { NumLeaves = 5, NumTrees = 5, MinDocumentsInLeafs = 2 });

<<<<<<< HEAD
=======
            pipeline.Add(new PredictedLabelColumnOriginalValueConverter() { PredictedLabelColumn = "PredictedLabel" });
            return pipeline;
        }

        private LearningPipeline PreparePipelineLightGBM()
        {
            var dataPath = GetDataPath(SentimentDataPath);
            var pipeline = new LearningPipeline();

            pipeline.Add(new Data.TextLoader(dataPath)
            {
                Arguments = new TextLoaderArguments
                {
                    Separator = new[] { '\t' },
                    HasHeader = true,
                    Column = new[]
                    {
                        new TextLoaderColumn()
                        {
                            Name = "Label",
                            Source = new [] { new TextLoaderRange(0) },
                            Type = Data.DataKind.Num
                        },

                        new TextLoaderColumn()
                        {
                            Name = "SentimentText",
                            Source = new [] { new TextLoaderRange(1) },
                            Type = Data.DataKind.Text
                        }
                    }
                }
            });

            pipeline.Add(new TextFeaturizer("Features", "SentimentText")
            {
                KeepDiacritics = false,
                KeepPunctuations = false,
                TextCase = TextNormalizerTransformCaseNormalizationMode.Lower,
                OutputTokens = true,
                StopWordsRemover = new PredefinedStopWordsRemover(),
                VectorNormalizer = TextTransformTextNormKind.L2,
                CharFeatureExtractor = new NGramNgramExtractor() { NgramLength = 3, AllLengths = false },
                WordFeatureExtractor = new NGramNgramExtractor() { NgramLength = 2, AllLengths = true }
            });


            pipeline.Add(new LightGbmBinaryClassifier() { NumLeaves = 5, NumBoostRound = 5, MinDataPerLeaf = 2 });

            pipeline.Add(new PredictedLabelColumnOriginalValueConverter() { PredictedLabelColumn = "PredictedLabel" });
            return pipeline;
        }

        private LearningPipeline PreparePipelineSymSGD()
        {
            var dataPath = GetDataPath(SentimentDataPath);
            var pipeline = new LearningPipeline();

            pipeline.Add(new Data.TextLoader(dataPath)
            {
                Arguments = new TextLoaderArguments
                {
                    Separator = new[] { '\t' },
                    HasHeader = true,
                    Column = new[]
                    {
                        new TextLoaderColumn()
                        {
                            Name = "Label",
                            Source = new [] { new TextLoaderRange(0) },
                            Type = Data.DataKind.Num
                        },

                        new TextLoaderColumn()
                        {
                            Name = "SentimentText",
                            Source = new [] { new TextLoaderRange(1) },
                            Type = Data.DataKind.Text
                        }
                    }
                }
            });

            pipeline.Add(new TextFeaturizer("Features", "SentimentText")
            {
                KeepDiacritics = false,
                KeepPunctuations = false,
                TextCase = TextNormalizerTransformCaseNormalizationMode.Lower,
                OutputTokens = true,
                StopWordsRemover = new PredefinedStopWordsRemover(),
                VectorNormalizer = TextTransformTextNormKind.L2,
                CharFeatureExtractor = new NGramNgramExtractor() { NgramLength = 3, AllLengths = false },
                WordFeatureExtractor = new NGramNgramExtractor() { NgramLength = 2, AllLengths = true }
            });


            pipeline.Add(new SymSgdBinaryClassifier() { NumberOfThreads = 1});

>>>>>>> ae13dbb1
            pipeline.Add(new PredictedLabelColumnOriginalValueConverter() { PredictedLabelColumn = "PredictedLabel" });
            return pipeline;
        }

<<<<<<< HEAD
        private LearningPipeline PreparePipelineLightGBM()
        {
            var dataPath = GetDataPath(SentimentDataPath);
            var pipeline = new LearningPipeline();

            pipeline.Add(new Data.TextLoader(dataPath)
            {
                Arguments = new TextLoaderArguments
                {
                    Separator = new[] { '\t' },
                    HasHeader = true,
                    Column = new[]
                    {
                        new TextLoaderColumn()
                        {
                            Name = "Label",
                            Source = new [] { new TextLoaderRange(0) },
                            Type = Data.DataKind.Num
                        },

                        new TextLoaderColumn()
                        {
                            Name = "SentimentText",
                            Source = new [] { new TextLoaderRange(1) },
                            Type = Data.DataKind.Text
                        }
                    }
                }
            });

            pipeline.Add(new TextFeaturizer("Features", "SentimentText")
            {
                KeepDiacritics = false,
                KeepPunctuations = false,
                TextCase = TextNormalizerTransformCaseNormalizationMode.Lower,
                OutputTokens = true,
                StopWordsRemover = new PredefinedStopWordsRemover(),
                VectorNormalizer = TextTransformTextNormKind.L2,
                CharFeatureExtractor = new NGramNgramExtractor() { NgramLength = 3, AllLengths = false },
                WordFeatureExtractor = new NGramNgramExtractor() { NgramLength = 2, AllLengths = true }
            });


            pipeline.Add(new LightGbmBinaryClassifier() { NumLeaves = 5, NumBoostRound = 5, MinDataPerLeaf = 2 });

            pipeline.Add(new PredictedLabelColumnOriginalValueConverter() { PredictedLabelColumn = "PredictedLabel" });
            return pipeline;
        }

        private void ValidateExamples(PredictionModel<SentimentData, SentimentPrediction> model, bool useLightGBM = false)
=======
        private void ValidateExamples(PredictionModel<SentimentData, SentimentPrediction> model, bool useLightGBM = false)
        {
            var sentiments = GetTestData();
            var predictions = model.Predict(sentiments);
            Assert.Equal(2, predictions.Count());

            Assert.True(predictions.ElementAt(0).Sentiment.IsTrue);
            Assert.True(predictions.ElementAt(1).Sentiment.IsTrue);

        }

        private void ValidateExamplesLightGBM(PredictionModel<SentimentData, SentimentPrediction> model)
>>>>>>> ae13dbb1
        {
            var sentiments = GetTestData();
            var predictions = model.Predict(sentiments);
            Assert.Equal(2, predictions.Count());

<<<<<<< HEAD
=======
            Assert.True(predictions.ElementAt(0).Sentiment.IsTrue);
            Assert.True(predictions.ElementAt(1).Sentiment.IsTrue);
        }

        private void ValidateExamplesSymSGD(PredictionModel<SentimentData, SentimentPrediction> model)
        {
            var sentiments = GetTestData();
            var predictions = model.Predict(sentiments);
            Assert.Equal(2, predictions.Count());

>>>>>>> ae13dbb1
            Assert.True(predictions.ElementAt(0).Sentiment.IsFalse);
            Assert.True(predictions.ElementAt(1).Sentiment.IsTrue);

        }

        private void ValidateExamplesLightGBM(PredictionModel<SentimentData, SentimentPrediction> model)
        {
            var sentiments = GetTestData();
            var predictions = model.Predict(sentiments);
            Assert.Equal(2, predictions.Count());

            Assert.True(predictions.ElementAt(0).Sentiment.IsTrue);
            Assert.True(predictions.ElementAt(1).Sentiment.IsTrue);
        }

        private Data.TextLoader PrepareTextLoaderTestData()
        {
            var testDataPath = GetDataPath(SentimentTestPath);
            var testData = new Data.TextLoader(testDataPath)
            {
                Arguments = new TextLoaderArguments
                {
                    Separator = new[] { '\t' },
                    HasHeader = true,
                    Column = new[]
                    {
                        new TextLoaderColumn()
                        {
                            Name = "Label",
                            Source = new [] { new TextLoaderRange(0) },
                            Type = Data.DataKind.Num
                        },

                        new TextLoaderColumn()
                        {
                            Name = "SentimentText",
                            Source = new [] { new TextLoaderRange(1) },
                            Type = Data.DataKind.Text
                        }
                    }
                }
            };
            return testData;
        }

        private IEnumerable<SentimentData> GetTestData()
        {
            return new[]
                        {
                new SentimentData
                {
                    SentimentText = "Please refrain from adding nonsense to Wikipedia."
                },
                new SentimentData
                {
                    SentimentText = "He is a CHEATER, and the article should say that."
                }
            };
        }

        public class SentimentData
        {
            [Column(ordinal: "0", name: "Label")]
            public float Sentiment;
            [Column(ordinal: "1")]
            public string SentimentText;
        }

        public class SentimentPrediction
        {
            [ColumnName("PredictedLabel")]
            public DvBool Sentiment;
        }
    }
}
<|MERGE_RESOLUTION|>--- conflicted
+++ resolved
@@ -33,8 +33,6 @@
         }
 
         [Fact]
-<<<<<<< HEAD
-=======
         public void TrainAndPredictSymSGDSentimentModelTest()
         {
             var pipeline = PreparePipelineSymSGD();
@@ -47,7 +45,6 @@
         }
 
         [Fact]
->>>>>>> ae13dbb1
         public void TrainAndPredictLightGBMSentimentModelTest()
         {
             var pipeline = PreparePipelineLightGBM();
@@ -190,21 +187,6 @@
             Assert.True(predictions.ElementAt(1).Sentiment.IsTrue);
         }
 
-<<<<<<< HEAD
-        private void ValidateBinaryMetricsLightGBM(BinaryClassificationMetrics metrics)
-        {
-
-            Assert.Equal(.6111, metrics.Accuracy, 4);
-            Assert.Equal(.8, metrics.Auc, 1);
-            Assert.Equal(.85, metrics.Auprc, 2);
-            Assert.Equal(1, metrics.Entropy, 3);
-            Assert.Equal(.72, metrics.F1Score, 4);
-            Assert.Equal(.952, metrics.LogLoss, 3);
-            Assert.Equal(4.777, metrics.LogLossReduction, 3);
-            Assert.Equal(1, metrics.NegativePrecision, 3);
-            Assert.Equal(.222, metrics.NegativeRecall, 3);
-            Assert.Equal(.562, metrics.PositivePrecision, 3);
-=======
         private void ValidateBinaryMetricsSymSGD(BinaryClassificationMetrics metrics)
         {
 
@@ -218,7 +200,6 @@
             Assert.Equal(1, metrics.NegativePrecision, 3);
             Assert.Equal(.778, metrics.NegativeRecall, 3);
             Assert.Equal(.818, metrics.PositivePrecision, 3);
->>>>>>> ae13dbb1
             Assert.Equal(1, metrics.PositiveRecall);
 
             var matrix = metrics.ConfusionMatrix;
@@ -232,19 +213,6 @@
             Assert.Equal(0, matrix[0, 1]);
             Assert.Equal(0, matrix["positive", "negative"]);
 
-<<<<<<< HEAD
-            Assert.Equal(7, matrix[1, 0]);
-            Assert.Equal(7, matrix["negative", "positive"]);
-            Assert.Equal(2, matrix[1, 1]);
-            Assert.Equal(2, matrix["negative", "negative"]);
-
-        }
-
-        private void ValidateBinaryMetrics(BinaryClassificationMetrics metrics)
-        {
-
-            Assert.Equal(.5556, metrics.Accuracy, 4);
-=======
             Assert.Equal(2, matrix[1, 0]);
             Assert.Equal(2, matrix["negative", "positive"]);
             Assert.Equal(7, matrix[1, 1]);
@@ -256,7 +224,6 @@
         {
 
             Assert.Equal(.6111, metrics.Accuracy, 4);
->>>>>>> ae13dbb1
             Assert.Equal(.8, metrics.Auc, 1);
             Assert.Equal(0.88, metrics.Auprc, 2);
             Assert.Equal(1, metrics.Entropy, 3);
@@ -363,8 +330,6 @@
 
             pipeline.Add(new FastTreeBinaryClassifier() { NumLeaves = 5, NumTrees = 5, MinDocumentsInLeafs = 2 });
 
-<<<<<<< HEAD
-=======
             pipeline.Add(new PredictedLabelColumnOriginalValueConverter() { PredictedLabelColumn = "PredictedLabel" });
             return pipeline;
         }
@@ -463,63 +428,10 @@
 
             pipeline.Add(new SymSgdBinaryClassifier() { NumberOfThreads = 1});
 
->>>>>>> ae13dbb1
             pipeline.Add(new PredictedLabelColumnOriginalValueConverter() { PredictedLabelColumn = "PredictedLabel" });
             return pipeline;
         }
 
-<<<<<<< HEAD
-        private LearningPipeline PreparePipelineLightGBM()
-        {
-            var dataPath = GetDataPath(SentimentDataPath);
-            var pipeline = new LearningPipeline();
-
-            pipeline.Add(new Data.TextLoader(dataPath)
-            {
-                Arguments = new TextLoaderArguments
-                {
-                    Separator = new[] { '\t' },
-                    HasHeader = true,
-                    Column = new[]
-                    {
-                        new TextLoaderColumn()
-                        {
-                            Name = "Label",
-                            Source = new [] { new TextLoaderRange(0) },
-                            Type = Data.DataKind.Num
-                        },
-
-                        new TextLoaderColumn()
-                        {
-                            Name = "SentimentText",
-                            Source = new [] { new TextLoaderRange(1) },
-                            Type = Data.DataKind.Text
-                        }
-                    }
-                }
-            });
-
-            pipeline.Add(new TextFeaturizer("Features", "SentimentText")
-            {
-                KeepDiacritics = false,
-                KeepPunctuations = false,
-                TextCase = TextNormalizerTransformCaseNormalizationMode.Lower,
-                OutputTokens = true,
-                StopWordsRemover = new PredefinedStopWordsRemover(),
-                VectorNormalizer = TextTransformTextNormKind.L2,
-                CharFeatureExtractor = new NGramNgramExtractor() { NgramLength = 3, AllLengths = false },
-                WordFeatureExtractor = new NGramNgramExtractor() { NgramLength = 2, AllLengths = true }
-            });
-
-
-            pipeline.Add(new LightGbmBinaryClassifier() { NumLeaves = 5, NumBoostRound = 5, MinDataPerLeaf = 2 });
-
-            pipeline.Add(new PredictedLabelColumnOriginalValueConverter() { PredictedLabelColumn = "PredictedLabel" });
-            return pipeline;
-        }
-
-        private void ValidateExamples(PredictionModel<SentimentData, SentimentPrediction> model, bool useLightGBM = false)
-=======
         private void ValidateExamples(PredictionModel<SentimentData, SentimentPrediction> model, bool useLightGBM = false)
         {
             var sentiments = GetTestData();
@@ -532,14 +444,11 @@
         }
 
         private void ValidateExamplesLightGBM(PredictionModel<SentimentData, SentimentPrediction> model)
->>>>>>> ae13dbb1
         {
             var sentiments = GetTestData();
             var predictions = model.Predict(sentiments);
             Assert.Equal(2, predictions.Count());
 
-<<<<<<< HEAD
-=======
             Assert.True(predictions.ElementAt(0).Sentiment.IsTrue);
             Assert.True(predictions.ElementAt(1).Sentiment.IsTrue);
         }
@@ -550,19 +459,7 @@
             var predictions = model.Predict(sentiments);
             Assert.Equal(2, predictions.Count());
 
->>>>>>> ae13dbb1
             Assert.True(predictions.ElementAt(0).Sentiment.IsFalse);
-            Assert.True(predictions.ElementAt(1).Sentiment.IsTrue);
-
-        }
-
-        private void ValidateExamplesLightGBM(PredictionModel<SentimentData, SentimentPrediction> model)
-        {
-            var sentiments = GetTestData();
-            var predictions = model.Predict(sentiments);
-            Assert.Equal(2, predictions.Count());
-
-            Assert.True(predictions.ElementAt(0).Sentiment.IsTrue);
             Assert.True(predictions.ElementAt(1).Sentiment.IsTrue);
         }
 
