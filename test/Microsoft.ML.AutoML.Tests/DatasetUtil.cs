--- conflicted
+++ resolved
@@ -20,7 +20,6 @@
         public const string TrivialMulticlassDatasetLabel = "Target";
         public const string MlNetGeneratedRegressionLabel = "target";
         public const string NewspaperChurnLabel = "Subscriber";
-        public const string TaxiFareLabel = "fare_amount";
         public const int IrisDatasetLabelColIndex = 0;
 
         public static string TrivialMulticlassDatasetPath = Path.Combine("TestData", "TrivialMulticlassDataset.txt");
@@ -34,10 +33,6 @@
         private static IDataView _irisDataView;
 
         private static IDataView _newspaperChurnDataView;
-
-        private static IDataView _taxiFareTrainDataView;
-
-        private static IDataView _taxiFareTestDataView;
 
         public static string GetUciAdultDataset() => GetDataPath("adult.tiny.with-schema.txt");
 
@@ -91,8 +86,6 @@
             return _taxiFareTrainDataView;
         }
 
-<<<<<<< HEAD
-=======
         public static IDataView GetNewspaperChurnDataView()
         {
             if (_newspaperChurnDataView == null)
@@ -107,7 +100,6 @@
             return _newspaperChurnDataView;
         }
 
->>>>>>> 8589d258
         public static IDataView GetTaxiFareTestDataView()
         {
             if (_taxiFareTestDataView == null)
