--- conflicted
+++ resolved
@@ -1,11 +1,7 @@
 <Project>
   <PropertyGroup>
     <MajorVersion>0</MajorVersion>
-<<<<<<< HEAD
-    <MinorVersion>3</MinorVersion>
-=======
     <MinorVersion>4</MinorVersion>
->>>>>>> ae13dbb1
     <PatchVersion>0</PatchVersion>
     <PreReleaseLabel>preview</PreReleaseLabel>
   </PropertyGroup>
